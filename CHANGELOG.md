# CHANGELOG

This is a manually generated log to track changes to the repository for each release. 
Each section should include general headers such as ### Implemented enhancements 
and **Merged pull requests**. All closed issued and bug fixes should be 
represented by the pull requests that fixed them. This log originated with Singularity 2.4
and changes prior to that are (unfortunately) done retrospectively. Critical items to know are:

 - renamed, deprecaed, or removed commands
 - defaults that are changed
 - backward incompatible changes (recipe file format? image file format?)
 - migration guidance (how to convert images?)
 - changed behaviour (recipe sections work differently)

## [v3.0](https://github.com/singularityware/singularity/tree/development)

### Implemented enhancements
 - Location of mksquashfs is now configurable #1094
 - Feature sif sign #1143
 - Boot/start instance #1032
 - --nv option will use [nvidia-container-cli](https://github.com/NVIDIA/libnvidia-container) if installed
 - [nvliblist.conf](https://github.com/singularityware/singularity/blob/master/etc/nvliblist.conf) now has a section for binaries
 - --nv can be made default with all action commands in singularity.conf
 - --nv can be controlled by env vars `$SINGULARITY_NV` and `$SINGULARITY_NV_OFF`
 - Adjustments to SCIF (Scientific Filesystem) integration for broader use

### Security related fixes
 - Add capability support and secure build #934
 - Put /usr/local/{bin,sbin} in front of the default PATH
 - Add capability to support all tar compression formats #1155
 - Handle docker layer aufs whiteout files correctly (requires libarchive).
 - Close file descriptors pointing to a directory #1305

### Bug Fixes
 - Put /usr/local/{bin,sbin} in front of the default PATH
 - Fixed bug that did not export environment variables for apps with "-" in name
<<<<<<< HEAD
 
## [v2.4.3](https://github.com/singularityware/singularity/tree/release-2.4)

 - Fix permission denied when binding directory located on NFS with root_squash enabled
 - Fix race condition between container exit and cleanupd while removing runtime directory
=======
 - Fix non-root build from docker containers with non-writable file/dir permissions
>>>>>>> 7d02d405

## [v2.4.2](https://github.com/singularityware/singularity/tree/release-2.4)

 - This fixed an issue for support of older distributions and kernels with regards to `setns()`
   functionality.
 - Fixed autofs bug path (lost during merge)
 - Added json format to instance.list with flag --json

## [v2.4.1](https://github.com/singularityware/singularity/tree/release-2.4) (2017-11-22)

### apprun script backslash removal fix
 - Fixed the unwanted removal of backslashes in apprun scripts

### Security related fixes
 - Fixed container path and owner limitations (original merge was lost)
 - Check of overlay upper/work images are symlinks

### Implemented enhancements
 - This changelog was added.
 - Addition of APP[app]_[LABELS,ENV,RUNSCRIPT,META] so apps can internally find one another.
 - Exposing labels for SCI-F in environment

### Bug Fixes
 - Adjusting environment parsing regular expression for Docker to allow for "=" sign in variable
 - Try overlayFS now default option
 - Confirm that localstate directories were properly packaged
 - Fix when running over NFS with root_squash enabled
 - Honor the user name request when pulling from Singularity Hub
 - Allow http_proxy envar for runtime and build
 - Properly require mksquashfs tools for Debian packaging
 - Fix for empty docker namespaces in private repositories
 - Fix Docker environment parsing
 - Revert lolcow easter egg
 - Fix "Duplicate bootstrap definition key" triggered by comments and blank spaces
 - Fix for docker permission error when downloading multiple layers
 - Fix parsing of registry (including port), namespace, tags, and version
 - Add "$@" to any CMD/ENTRYPOINT found when building from Docker
 - Added sqaushfs-tools as a dependency for building deb files
 - Fix terminal echo problem when using PID namespace and killing shell
 - Fix SuSE squashFS package name in RPM spec

## [v2.4](https://github.com/singularityware/singularity/tree/v2.4) (2017-10-02)
[Full Changelog](https://github.com/singularityware/singularity/compare/2.3.2...2.4)

### Implemented enhancements

 - a new `build` command was added to replace `create` + `bootstrap` ([build](https://singularityware.github.io/docs-build-container))
 - default image format is squashfs, eliminating the need to specify a size
 - for development build supports `--sandbox` (folder) and `--writable` (ext3)
 - a `localimage` can be used as a build base, including ext3, sandbox, and other squashfs images
 - singularity hub can now be used as a base with the uri `shub://`
 - support has been added for instances (services) including network namespace isolation under the `instances` group of commands.
 - [singularity registry](https://www.github.com/singularityhub/sregistry) is released and published
 - [Standard Container Integration Format](https://singularityware.github.io/docs-apps) apps are added to support internal modularity and organization.
 - [build environment](https://singularityware.github.io/build-environment) is better documented
 - Persistent Overlay 
 - Container checks
 - Tests for instance support
 - Wrapper for create
 - Group instance commands
 - Group image commands
 - Bash completion updates

### Deprecated
 - the `create` command is being deprecated in favor of `image.create`
 - `bootstrap` is being deprecated in favor of `build` (will work through 2.4)
 - `expand` is being deprecated in favor of `image.expand`, and no longer works on images with headers (meaning after they are built).
 - `export` is being deprecated and added to the image command group, `image.export`
 - the `shub://` URI no longer supports an integer to reference a container

## [v2.3.2](https://github.com/singularityware/singularity/tree/v2.3.2) (2017-09-15)
[Full Changelog](https://github.com/singularityware/singularity/compare/2.3.1...2.3.2)

### Implemented enhancements
 - Quick fix to support manifest lists when pulling from Docker Hub

## [v2.3.1](https://github.com/singularityware/singularity/tree/v2.3.1) (2017-06-26)
[Full Changelog](https://github.com/singularityware/singularity/compare/2.3...2.3.1)

### Security Fix
 - A fix was implemented to address an escalation pathway and various identified bugs and potential race conditions.

## [v2.3](https://github.com/singularityware/singularity/tree/v2.3) (2017-05-31)
[Full Changelog](https://github.com/singularityware/singularity/compare/2.2.1...2.3)

### Implemented enhancements
- Lots of backend library changes to accommodate a more flexible API
- Restructured Python backend
- Updated bootstrap backend to make it much more reliable
- Direct support for Singularity-Hub
- Ability to run additional commands without root privileges (e.g. create, import, copy, export, etc..).
- Added ability to pull images from Singularity Hub and Docker
- Containers now have labels, and are inspect'able

## [v2.2.1](https://github.com/singularityware/singularity/tree/v2.2.1) (2017-02-14)
[Full Changelog](https://github.com/singularityware/singularity/compare/2.2...2.2.1)

### Security Fix
 - a security loophole related to mount devices was fixed (thanks @UMU in Sweden)

### Implemented enhancements
 - Fixed some leaky file descriptors
 - Cleaned up `*printf()` usage
 - Catch if user's group is not properly defined

## [v2.2](https://github.com/singularityware/singularity/tree/v2.2) (2016-10-11)
[Full Changelog](https://github.com/singularityware/singularity/compare/2.1.2...2.2)

### Implemented enhancements
 - A complete rework of the back end source code to allow a much larger feature set, sanity, and facilitate contributions
 - The ability to execute completely unprivileged (does not support Singularity images) (thanks to Brian Bockelman)
 - Container execute by URI support (file, http, https, docker, etc..)
 - Integration with the Docker Registry Remote API (thanks to @vsoch), including stateless containers running ad-hoc, bootstrapping, and importing
 - OverlayFS support - Allows for automatic creation of bind points within containers at runtime (thanks to Amanda Duffy and Jarrod Johnson)
 - Additional container formats supported (directories and archives)
 - New bootstrap definition format to handle much more complicated and intuitive recipes
 - All Singularity 2.x containers continue to be supported with this release.


## [v2.1.2](https://github.com/singularityware/singularity/tree/v2.1.2) (2016-08-04)
[Full Changelog](https://github.com/singularityware/singularity/compare/2.1.1...2.1.2)

### Bug Fixes
 - Fix for kernel panic on corrupt images
 - Fixes build warning

## [v2.1.1](https://github.com/singularityware/singularity/tree/v2.1.1) (2016-08-03)
[Full Changelog](https://github.com/singularityware/singularity/compare/2.1...2.1.1)

### Bug Fixes
- Contain option no longer maintains current working directory
- Remove need to obtain a shared lock on the image (was failing on some shared file systems)
- Move creation of a container's /environment to the beginning of the bootstrap (so it can be modified via a bootstrap definition file

## [v2.1](https://github.com/singularityware/singularity/tree/v2.1) (2016-07-28)
[Full Changelog](https://github.com/singularityware/singularity/compare/2.0...2.1)

### Implemented enhancements
- Configuration file for system administrator control over what Singularity features users are allowed to use
- Support for non Gnu LibC based distributions (e.g. Alpine Linux)
- Source file restructuring and refactoring
- Added message(), and enabled very verbose debugging
- Be smarter about when to avoid separation of the PID namespace
- Log container runs to syslog()
- Support custom container environments (via container:/environment)
- Sanitized source files for Flawfinder

### Bug Fixes
- Fix bug with /run and /var directories being read only in some situations
- Fix lots of bootstrap definition issues
- Fixed issue with /dev/pts not being mounted within a container
- Resolved some issues with image file de-looping
- Fixed bugs related to very restrictive umasks set

## [v2.0](https://github.com/singularityware/singularity/tree/v2.0) (2016-06-01)
[Full Changelog](https://github.com/singularityware/singularity/compare/1.x...2.0)

### Implemented enhancements
 - Support for non-root container contexts (user outside container, is same user inside container)
 - Support of “live” container sparse image files
 - Utilizing the operating system’s build and dependency resolution subsystems (e.g. YUM, Apt, etc.)
 - Support for Open MPI 2.1 (pre-release)
 - Updates for usage with non-local file systems
 - Performance optimizations
 - Support for native X11


## [v1.x](https://github.com/singularityware/singularity/tree/v1.x) (2016-04-06)

### Implemented enhancements

 - Ability to create Singularity containers based on a package specfile
 - Specfile templates can be generated automatically (singularity specgen …)
 - Support for various automatic dependency resolution
 - Dynamic libraries
 - Perl scripts and modules
 - Python scripts and modules
 - R scripts and modules
 - Basic X11 support
 - Open MPI (v2.1 - which is not yet released)
 - Direct execution of Singularity containers (e.g. ./container.sapp [opts])
 - Access to files in your home directory and a scratch directory
 - Existing IO (pipes, stdio, stderr, and stdin) all maintained through container
 - Singularity internal container cache management
 - Standard networking access (exactly as it does on the host)
 - Singularity containers run within existing resource contexts (CGroups and ulimits are maintained)
 - Support for scalable execution of MPI parallel jobs
 - Singularity containers are portable between Linux distributions<|MERGE_RESOLUTION|>--- conflicted
+++ resolved
@@ -34,15 +34,18 @@
 ### Bug Fixes
  - Put /usr/local/{bin,sbin} in front of the default PATH
  - Fixed bug that did not export environment variables for apps with "-" in name
-<<<<<<< HEAD
  
 ## [v2.4.3](https://github.com/singularityware/singularity/tree/release-2.4)
 
  - Fix permission denied when binding directory located on NFS with root_squash enabled
- - Fix race condition between container exit and cleanupd while removing runtime directory
-=======
- - Fix non-root build from docker containers with non-writable file/dir permissions
->>>>>>> 7d02d405
+ - Add capability to support all tar compression formats #1155
+ - Handle docker layer aufs whiteout files correctly (requires libarchive).
+ - Close file descriptors pointing to a directory #1305
+ - Updated output of image.print command #1190
+ - Fixed parsing of backslashes in apprun script #1189
+ - Fixed parsing of arch keyword from definition file #1217
+ - Fixed incompatibility between --pwd and --contain options #1259
+ - Updated license information #1267
 
 ## [v2.4.2](https://github.com/singularityware/singularity/tree/release-2.4)
 
