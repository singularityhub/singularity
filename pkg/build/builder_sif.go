/*
  Copyright (c) 2018, Sylabs, Inc. All rights reserved.

  This software is licensed under a 3-clause BSD license.  Please
  consult LICENSE file distributed with the sources of this project regarding
  your rights to use or distribute this software.
*/
package build

import (
	"io"
	"log"
	"os"
	"os/exec"
	"path"

	"github.com/singularityware/singularity/pkg/image"
)

type SifBuilder struct {
	Stdout *io.PipeReader
	Stderr *io.PipeReader
	Stdin  *io.PipeWriter
	sbuild *exec.Cmd
}

type SifBuilder struct {
	def   Definition
	image *image.SIF
	path  string
	p     Provisioner
	tmpfs *image.Sandbox

	Out      io.Reader
	outWrite *os.File
	outRead  *os.File
	errWrite *os.File
	errRead  *os.File
}

func NewSifBuilder(imagePath string, d Definition) (b *SifBuilder, err error) {
	r, w, _ := os.Pipe()
	er, ew, _ := os.Pipe()

	b = &SifBuilder{
		Definition: d,
		path:       imagePath,
		Out:        io.MultiReader(er, r),
		outWrite:   w,
		errWrite:   ew,
		outRead:    r,
		errRead:    er,
	}

	b.tmpfs, err = image.TempSandbox(path.Base(imagePath) + "-")
	if err != nil {
		return b, err
	}

	uri := d.Header["bootstrap"] + "://" + d.Header["from"]
	b.p, err = NewProvisionerFromURI(uri)

	return b, err
}

// Build provisions a temporaly file system from a definition file
// and build a SIF afterwards.
func (b *SifBuilder) Build() (err error) {
	oldstdout := os.Stdout
	oldstderr := os.Stderr

	os.Stdout = b.outWrite
	os.Stderr = b.errWrite

	defer func() {
		os.Stdout = oldstdout
		os.Stderr = oldstderr
		//b.outRead.Close()
		b.outWrite.Close()
		//b.errRead.Close()
		b.errWrite.Close()
	}()

	err := b.p.Provision(b.tmpfs)
	if err != nil {
		return err
	}

	img, err := image.SIFFromSandbox(b.tmpfs, b.path)
	if err != nil {
<<<<<<< HEAD
		log.Fatal(err)
		return
=======
		return err
>>>>>>> dc0d5ef2
	}

	b.Image = img

	return nil
}

func (b *SifBuilder) createSifFile() (err error) {
	return nil
}

func (b *SifBuilder) mksquashfs() (err error) {
	return nil
}<|MERGE_RESOLUTION|>--- conflicted
+++ resolved
@@ -88,12 +88,7 @@
 
 	img, err := image.SIFFromSandbox(b.tmpfs, b.path)
 	if err != nil {
-<<<<<<< HEAD
-		log.Fatal(err)
-		return
-=======
 		return err
->>>>>>> dc0d5ef2
 	}
 
 	b.Image = img
