--- conflicted
+++ resolved
@@ -9,14 +9,8 @@
 
 lexecdir = $(libexecdir)/singularity/bin
 
-<<<<<<< HEAD
 lexec_PROGRAMS = action builddef cleanupd get-section image-type mount prepheader start sinit $(BUILD_SUID)
-
 EXTRA_PROGRAMS = action-suid mount-suid start-suid
-=======
-bin_PROGRAMS = action start sinit bootstrap copy cleanupd create expand export get-section import mount $(BUILD_SUID)
-EXTRA_PROGRAMS = action-suid start-suid create-suid expand-suid export-suid import-suid mount-suid
->>>>>>> ba4f3f5f
 
 cleanupd_SOURCES = cleanupd.c util/util.c util/file.c util/message.c util/privilege.c util/config_parser.c util/registry.c
 cleanupd_CPPFLAGS = $(AM_CPPFLAGS)
